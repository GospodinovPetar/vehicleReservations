--- conflicted
+++ resolved
@@ -1,5 +1,3 @@
-<<<<<<< HEAD
-<<<<<<< Updated upstream
 <p>Hi {{ user.get_full_name|default:user.username }},</p>
 <p>We received your reservation (<strong>#{{ reservation.pk|default:reservation.id }}</strong>) for <strong>{{ reservation.vehicle.name }}</strong>.</p>
 <p>
@@ -10,9 +8,6 @@
 </p>
 <p>We’ll email you when it’s confirmed or rejected.</p>
 <p>— Vehicle Reservations</p>
-=======
-=======
->>>>>>> ae4fc966
 <!doctype html>
 <html>
   <head><meta charset="utf-8"><title>Reservation received</title></head>
@@ -23,7 +18,6 @@
         <p style="margin:0 0 16px; color:#374151;">
           Hi {{ user.get_full_name|default:user.username }}, thanks for your request.
         </p>
-
         <p style="margin:0 0 16px; color:#374151;">
           Reference:
           <strong>
@@ -41,11 +35,7 @@
           <tr><td style="padding:8px 0; width:160px; color:#6b7280;">Vehicle</td><td style="padding:8px 0; color:#111827;">{{ reservation.vehicle }}</td></tr>
           <tr><td style="padding:8px 0; color:#6b7280;">Dates</td><td style="padding:8px 0; color:#111827;">{{ reservation.start_date|date:"Y-m-d" }} → {{ reservation.end_date|date:"Y-m-d" }}</td></tr>
           <tr><td style="padding:8px 0; color:#6b7280;">Pickup → Return</td><td style="padding:8px 0; color:#111827;">{{ reservation.pickup_location }} → {{ reservation.return_location }}</td></tr>
-<<<<<<< HEAD
           <tr><td style="padding:8px 0; color:#6b7280;">Status</td><td style="padding:8px 0; color:#111827;">{{ reservation.group.get_status_display|default:reservation.group.status }}</td></tr>
-=======
-          <tr><td style="padding:8px 0; color:#6b7280;">Status</td><td style="padding:8px 0; color:#111827;">{{ reservation.get_status_display|default:reservation.status }}</td></tr>
->>>>>>> ae4fc966
           {% if reservation.total_price %}<tr><td style="padding:8px 0; color:#6b7280;">Estimated total</td><td style="padding:8px 0; color:#111827;">€{{ reservation.total_price|floatformat:2 }}</td></tr>{% endif %}
         </table>
 
@@ -59,9 +49,4 @@
       </td></tr>
     </table>
   </body>
-<<<<<<< HEAD
-</html>
->>>>>>> Stashed changes
-=======
-</html>
->>>>>>> ae4fc966
+</html>