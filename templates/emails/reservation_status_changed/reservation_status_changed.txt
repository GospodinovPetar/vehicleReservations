--- conflicted
+++ resolved
@@ -4,39 +4,25 @@
 
 Your reservation {% if reservation.group and reservation.group.reference %}{{ reservation.group.reference }}{% elif reservation.group %}#{{ reservation.group.pk }}{% else %}#{{ reservation.pk }}{% endif %} changed status.
 
-<<<<<<< HEAD
-<<<<<<< Updated upstream
 Vehicle: {{ reservation.vehicle }}
 Pickup: {{ reservation.pickup_location }} on {{ reservation.start_date }}
 Return: {{ reservation.return_location }} on {{ reservation.end_date }}
 Total price: {{ reservation.total_price }} {{ reservation.currency|default:"EUR" }}
 
 You can view your reservation from your account.
-=======
 - Old status: {{ old_status }}
 - New status: {{ reservation.group.get_status_display|default:new_status }}
-
-=======
-- Old status: {{ old_status }}
-- New status: {{ reservation.get_status_display|default:new_status }}
-
->>>>>>> ae4fc966
 {% if reservation.group %}
 Items:
 {% for r in reservation.group.reservations.all %}
 - Vehicle: {{ r.vehicle }}
   Dates: {{ r.start_date|date:"Y-m-d" }} → {{ r.end_date|date:"Y-m-d" }}
   Pickup → Return: {{ r.pickup_location }} → {{ r.return_location }}
-<<<<<<< HEAD
   Status: {{ r.group.get_status_display|default:r.group.status }}
 {% endfor %}
 {% endif %}
->>>>>>> Stashed changes
-=======
-  Status: {{ r.get_status_display|default:r.status }}
 {% endfor %}
 {% endif %}
->>>>>>> ae4fc966
 
 Manage your reservation:
 {% url 'inventory:reservations' %}