--- conflicted
+++ resolved
@@ -2,7 +2,6 @@
 
 Hi {{ group.user.get_full_name|default:group.user.username }},
 
-<<<<<<< Updated upstream
 Your reservation {% if reservation.group and reservation.group.reference %}{{ reservation.group.reference }}{% elif reservation.group %}#{{ reservation.group.pk }}{% else %}#{{ reservation.pk }}{% endif %} changed status.
 
 Vehicle: {{ reservation.vehicle }}
@@ -14,32 +13,24 @@
 - Old status: {{ old_status }}
 - New status: {{ reservation.group.get_status_display|default:new_status }}
 {% if reservation.group %}
-=======
 - Old status: {{ old_status }}
 - New status: {{ new_status }}
 
->>>>>>> Stashed changes
 Items:
 {% for r in items %}
 - Vehicle: {{ r.vehicle }}
   Dates: {{ r.start_date|date:"Y-m-d" }} → {{ r.end_date|date:"Y-m-d" }}
   Pickup → Return: {{ r.pickup_location }} → {{ r.return_location }}
-<<<<<<< HEAD
-<<<<<<< Updated upstream
   Status: {{ r.get_status_display|default:r.status }}
-=======
   Status: {{ r.group.get_status_display|default:r.group.status }}
 {% endfor %}
 {% endif %}
->>>>>>> a79dfcca
 {% endfor %}
 {% endif %}
-=======
   Status: {{ new_status }}
 {% empty %}
 - (No items)
 {% endfor %}
->>>>>>> Stashed changes
 
 Manage your reservation:
 {% url 'inventory:reservations' %}