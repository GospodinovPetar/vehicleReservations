--- conflicted
+++ resolved
@@ -28,14 +28,10 @@
 
         <table role="presentation" width="100%" cellspacing="0" cellpadding="0" style="margin:16px 0;">
           <tr><td style="padding:8px 0; width:160px; color:#6b7280;">Old status</td><td style="padding:8px 0; color:#111827;">{{ old_status }}</td></tr>
-<<<<<<< HEAD
-<<<<<<< Updated upstream
           <tr><td style="padding:8px 0; color:#6b7280;">New status</td><td style="padding:8px 0; color:#111827;">{{ reservation.get_status_display|default:new_status }}</td></tr>
         </table>
 
-=======
           <tr><td style="padding:8px 0; color:#6b7280;">New status</td><td style="padding:8px 0; color:#111827;">{{ reservation.group.get_status_display|default:new_status }}</td></tr>
->>>>>>> a79dfcca
         {% if reservation.group %}
           <table role="presentation" width="100%" cellspacing="0" cellpadding="0" style="margin:16px 0; border-collapse:collapse;">
             <thead>
@@ -60,7 +56,6 @@
             </tbody>
           </table>
         {% endif %}
-=======
           <tr><td style="padding:8px 0; color:#6b7280;">New status</td><td style="padding:8px 0; color:#111827;">{{ new_status }}</td></tr>
         </table>
 
@@ -86,7 +81,6 @@
             {% endfor %}
           </tbody>
         </table>
->>>>>>> Stashed changes
 
         <p style="margin:24px 0 0;">
           <a href="{% url 'inventory:reservations' %}" style="display:inline-block; background:#111827; color:#ffffff; text-decoration:none; padding:12px 16px; border-radius:10px; font-weight:600;">
