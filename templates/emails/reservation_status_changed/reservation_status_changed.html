<<<<<<< HEAD
<<<<<<< Updated upstream
<p>Hi {{ user.get_full_name|default:user.username }},</p>
<p>
  The status of your reservation <strong>#{{ reservation.pk }}</strong> has changed
  from “{{ old_status|title }}” to <strong>{{ new_status|title }}</strong>.
</p>
<ul>
  <li><strong>Vehicle:</strong> {{ reservation.vehicle }}</li>
  <li><strong>Pickup:</strong> {{ reservation.pickup_location }} on {{ reservation.start_date }}</li>
  <li><strong>Return:</strong> {{ reservation.return_location }} on {{ reservation.end_date }}</li>
  <li><strong>Total price:</strong> {{ reservation.total_price }} {{ reservation.currency|default:"EUR" }}</li>
</ul>
<p>You can view your reservation from your account.</p>
<p>Thanks,<br>The Team</p>
=======
=======
>>>>>>> ae4fc966
<!doctype html>
<html>
  <head><meta charset="utf-8"><title>Reservation status updated</title></head>
  <body style="font-family: system-ui, -apple-system, Segoe UI, Roboto, Arial, sans-serif; background:#f7f7f8; padding:24px;">
    <table role="presentation" width="100%" cellspacing="0" cellpadding="0" style="max-width:640px; margin:0 auto; background:#ffffff; border:1px solid #e5e7eb; border-radius:12px;">
      <tr><td style="padding:24px;">
        <h2 style="margin:0 0 8px;">Reservation status updated</h2>
        <p style="margin:0 0 16px; color:#374151;">
          Hi {{ user.get_full_name|default:user.username }}, your reservation status changed.
        </p>

        <p style="margin:0 0 16px; color:#374151;">
          Reference:
          <strong>
            {% if reservation.group and reservation.group.reference %}{{ reservation.group.reference }}
            {% elif reservation.group %}#{{ reservation.group.pk }}
            {% else %}#{{ reservation.pk }}{% endif %}
          </strong>
        </p>

        <table role="presentation" width="100%" cellspacing="0" cellpadding="0" style="margin:16px 0;">
          <tr><td style="padding:8px 0; width:160px; color:#6b7280;">Old status</td><td style="padding:8px 0; color:#111827;">{{ old_status }}</td></tr>
<<<<<<< HEAD
          <tr><td style="padding:8px 0; color:#6b7280;">New status</td><td style="padding:8px 0; color:#111827;">{{ reservation.group.get_status_display|default:new_status }}</td></tr>
=======
          <tr><td style="padding:8px 0; color:#6b7280;">New status</td><td style="padding:8px 0; color:#111827;">{{ reservation.get_status_display|default:new_status }}</td></tr>
>>>>>>> ae4fc966
        </table>

        {% if reservation.group %}
          <table role="presentation" width="100%" cellspacing="0" cellpadding="0" style="margin:16px 0; border-collapse:collapse;">
            <thead>
              <tr>
                <th align="left" style="padding:8px 0; color:#6b7280;">Vehicle</th>
                <th align="left" style="padding:8px 0; color:#6b7280;">Dates</th>
                <th align="left" style="padding:8px 0; color:#6b7280;">Pickup → Return</th>
                <th align="left" style="padding:8px 0; color:#6b7280;">Status</th>
              </tr>
            </thead>
            <tbody>
              {% for r in reservation.group.reservations.all %}
              <tr>
                <td style="padding:6px 0; color:#111827;">{{ r.vehicle }}</td>
                <td style="padding:6px 0; color:#111827;">{{ r.start_date|date:"Y-m-d" }} → {{ r.end_date|date:"Y-m-d" }}</td>
                <td style="padding:6px 0; color:#111827;">{{ r.pickup_location }} → {{ r.return_location }}</td>
<<<<<<< HEAD
                <td style="padding:6px 0; color:#111827;">{{ r.group.get_status_display|default:r.group.status }}</td>
=======
                <td style="padding:6px 0; color:#111827;">{{ r.get_status_display|default:r.status }}</td>
>>>>>>> ae4fc966
              </tr>
              {% empty %}
              <tr><td colspan="4" style="padding:6px 0; color:#6b7280;">No items found.</td></tr>
              {% endfor %}
            </tbody>
          </table>
        {% endif %}

        <p style="margin:24px 0 0;">
          <a href="{% url 'inventory:reservations' %}" style="display:inline-block; background:#111827; color:#ffffff; text-decoration:none; padding:12px 16px; border-radius:10px; font-weight:600;">
            View my reservations
          </a>
        </p>
      </td></tr>
    </table>
  </body>
<<<<<<< HEAD
</html>
>>>>>>> Stashed changes
=======
</html>
>>>>>>> ae4fc966
<|MERGE_RESOLUTION|>--- conflicted
+++ resolved
@@ -1,5 +1,3 @@
-<<<<<<< HEAD
-<<<<<<< Updated upstream
 <p>Hi {{ user.get_full_name|default:user.username }},</p>
 <p>
   The status of your reservation <strong>#{{ reservation.pk }}</strong> has changed
@@ -13,9 +11,6 @@
 </ul>
 <p>You can view your reservation from your account.</p>
 <p>Thanks,<br>The Team</p>
-=======
-=======
->>>>>>> ae4fc966
 <!doctype html>
 <html>
   <head><meta charset="utf-8"><title>Reservation status updated</title></head>
@@ -38,13 +33,7 @@
 
         <table role="presentation" width="100%" cellspacing="0" cellpadding="0" style="margin:16px 0;">
           <tr><td style="padding:8px 0; width:160px; color:#6b7280;">Old status</td><td style="padding:8px 0; color:#111827;">{{ old_status }}</td></tr>
-<<<<<<< HEAD
           <tr><td style="padding:8px 0; color:#6b7280;">New status</td><td style="padding:8px 0; color:#111827;">{{ reservation.group.get_status_display|default:new_status }}</td></tr>
-=======
-          <tr><td style="padding:8px 0; color:#6b7280;">New status</td><td style="padding:8px 0; color:#111827;">{{ reservation.get_status_display|default:new_status }}</td></tr>
->>>>>>> ae4fc966
-        </table>
-
         {% if reservation.group %}
           <table role="presentation" width="100%" cellspacing="0" cellpadding="0" style="margin:16px 0; border-collapse:collapse;">
             <thead>
@@ -61,11 +50,7 @@
                 <td style="padding:6px 0; color:#111827;">{{ r.vehicle }}</td>
                 <td style="padding:6px 0; color:#111827;">{{ r.start_date|date:"Y-m-d" }} → {{ r.end_date|date:"Y-m-d" }}</td>
                 <td style="padding:6px 0; color:#111827;">{{ r.pickup_location }} → {{ r.return_location }}</td>
-<<<<<<< HEAD
                 <td style="padding:6px 0; color:#111827;">{{ r.group.get_status_display|default:r.group.status }}</td>
-=======
-                <td style="padding:6px 0; color:#111827;">{{ r.get_status_display|default:r.status }}</td>
->>>>>>> ae4fc966
               </tr>
               {% empty %}
               <tr><td colspan="4" style="padding:6px 0; color:#6b7280;">No items found.</td></tr>
@@ -82,9 +67,4 @@
       </td></tr>
     </table>
   </body>
-<<<<<<< HEAD
-</html>
->>>>>>> Stashed changes
-=======
-</html>
->>>>>>> ae4fc966
+</html>