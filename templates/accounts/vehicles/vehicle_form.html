{% extends "base.html" %}
{% block content %}
  <h2>{% if form.instance.pk %}Edit Vehicle{% else %}Add Vehicle{% endif %}</h2>
  <form method="post">
    {% csrf_token %}
<<<<<<< HEAD
      <p>{{ form.name.label_tag }} {{ form.name }}</p>
      <p>{{ form.plate_number.label_tag }} {{ form.plate_number }}</p>
      <p>{{ form.car_type.label_tag }} {{ form.car_type }}</p>
      <p>{{ form.engine_type.label_tag }} {{ form.engine_type }}</p>
    <div>
      {{ form.seats.label_tag }} {{ form.seats }}
      {% if form.seats.errors %}<div class="error">{{ form.seats.errors|striptags }}</div>{% endif %}
      </div>
      <p>{{ form.price_per_day.label_tag }} {{ form.price_per_day }}</p>
=======
    <p>{{ form.name.label_tag }} {{ form.name }}</p>
    <p>{{ form.plate_number.label_tag }} {{ form.plate_number }}</p>
    <p>{{ form.car_type.label_tag }} {{ form.car_type }}</p>
    <p>{{ form.engine_type.label_tag }} {{ form.engine_type }}</p>
    <p>{{ form.seats.label_tag }} {{ form.seats }}</p>
    <p>{{ form.price_per_day.label_tag }} {{ form.price_per_day }}</p>
>>>>>>> 3d9650c8

   <!-- Single select for pickup -->
<p>{{ form.available_pickup_locations.label_tag }} {{ form.available_pickup_locations }}</p>


    <!-- Drop-off with add/remove buttons -->
    <p>{{ form.available_return_locations.label_tag }}</p>
    <div id="dropoff-container">
      <select id="dropoff-select">
        {% for loc in form.available_return_locations.field.queryset %}
          <option value="{{ loc.id }}">{{ loc.name }}</option>
        {% endfor %}
      </select>
      <button type="button" id="add-dropoff">Add</button>
    </div>

    <ul id="dropoff-list"></ul>

    <!-- Hidden inputs will be injected here -->
    <div id="dropoff-hidden"></div>

    <button class="btn primary" type="submit">Save</button>
    <a class="btn" href="{% url 'accounts:vehicle-list' %}">Cancel</a>
  </form>

  {% if request.user.role == "admin" %}
      <a href="{% url 'accounts:admin-dashboard' %}" class="btn btn-secondary">← Back to Dashboard</a>
  {% else %}
      <a href="{% url 'accounts:manager-dashboard' %}" class="btn btn-secondary">← Back to Dashboard</a>
  {% endif %}

  <script>
    const select = document.getElementById("dropoff-select");
    const addBtn = document.getElementById("add-dropoff");
    const list = document.getElementById("dropoff-list");
    const hiddenDiv = document.getElementById("dropoff-hidden");

    let selected = [];

    addBtn.addEventListener("click", () => {
      const val = select.value;
      if (!selected.includes(val)) {
        selected.push(val);
        updateList();
      }
    });

    function updateList() {
      list.innerHTML = "";
      hiddenDiv.innerHTML = "";
      selected.forEach((id) => {
        const li = document.createElement("li");
        li.textContent = select.querySelector(`[value='${id}']`).text;

        const btn = document.createElement("button");
        btn.textContent = "Remove";
        btn.type = "button";
        btn.onclick = () => {
          selected = selected.filter((x) => x !== id);
          updateList();
        };
        li.appendChild(btn);
        list.appendChild(li);

        // generate hidden input for Django
        const hidden = document.createElement("input");
        hidden.type = "hidden";
        hidden.name = "available_return_locations";
        hidden.value = id;
        hiddenDiv.appendChild(hidden);
      });
    }
  </script>
{% endblock %}<|MERGE_RESOLUTION|>--- conflicted
+++ resolved
@@ -3,7 +3,6 @@
   <h2>{% if form.instance.pk %}Edit Vehicle{% else %}Add Vehicle{% endif %}</h2>
   <form method="post">
     {% csrf_token %}
-<<<<<<< HEAD
       <p>{{ form.name.label_tag }} {{ form.name }}</p>
       <p>{{ form.plate_number.label_tag }} {{ form.plate_number }}</p>
       <p>{{ form.car_type.label_tag }} {{ form.car_type }}</p>
@@ -13,16 +12,6 @@
       {% if form.seats.errors %}<div class="error">{{ form.seats.errors|striptags }}</div>{% endif %}
       </div>
       <p>{{ form.price_per_day.label_tag }} {{ form.price_per_day }}</p>
-=======
-    <p>{{ form.name.label_tag }} {{ form.name }}</p>
-    <p>{{ form.plate_number.label_tag }} {{ form.plate_number }}</p>
-    <p>{{ form.car_type.label_tag }} {{ form.car_type }}</p>
-    <p>{{ form.engine_type.label_tag }} {{ form.engine_type }}</p>
-    <p>{{ form.seats.label_tag }} {{ form.seats }}</p>
-    <p>{{ form.price_per_day.label_tag }} {{ form.price_per_day }}</p>
->>>>>>> 3d9650c8
-
-   <!-- Single select for pickup -->
 <p>{{ form.available_pickup_locations.label_tag }} {{ form.available_pickup_locations }}</p>
 
 
