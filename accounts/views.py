from django.contrib import messages
from django.http import HttpResponseForbidden
from django.contrib.auth import login, logout, get_user_model
from django.contrib.auth.decorators import login_required, user_passes_test
from django.contrib.auth.forms import AuthenticationForm
from django.shortcuts import redirect, render, get_object_or_404
from django.views.decorators.http import require_http_methods

# Inventory models
from inventory.models.vehicle import Vehicle
from inventory.models.reservation import VehicleReservation, ReservationStatus, Location, ReservationGroup

from .forms import (
    CustomUserCreationForm,
    UserEditForm,
    VehicleForm,
    ReservationStatusForm,
)

User = get_user_model()


# ----------- Auth views -----------
@require_http_methods(["GET", "POST"])
def register(request):
    """User self-registration (role = user by default)."""
    if request.method == "POST":
        form = CustomUserCreationForm(request.POST)
        if form.is_valid():
            new_user = form.save()
            login(request, new_user)
            messages.success(
                request, "Your account was created and you are now logged in."
            )
            return redirect("/")
        messages.error(request, "Please correct the errors below.")
    else:
        form = CustomUserCreationForm()
    return render(request, "accounts/auth/auth.html", {"form": form, "title": "Register"})


@require_http_methods(["GET", "POST"])
def login_view(request):
    if request.method == "POST":
        form = AuthenticationForm(request, data=request.POST)
        if form.is_valid():
            user = form.get_user()

            # Blocked or inactive users cannot log in
            if user.is_blocked or not user.is_active:
                messages.error(
                    request,
                    "Your account has been blocked or is inactive. Please contact support.",
                )
                return redirect("accounts:login")

            # Log the user in
            login(request, user)
            messages.success(request, "You are now logged in.")

            # Redirect based on role
            if user.role == "admin":
                return redirect("accounts:admin-dashboard")
            elif user.role == "manager":
                return redirect("accounts:manager-dashboard")
            else:
                return redirect("/")
        else:
            messages.error(request, "Invalid username or password.")
    else:
        form = AuthenticationForm(request)

    return render(request, "accounts/auth/auth.html", {"form": form, "title": "Login"})


def logout_view(request):
    logout(request)
    messages.success(request, "You have been logged out.")
    return redirect("/")


# ----------- Admin decorators / views -----------
def admin_required(view_func):
    return user_passes_test(lambda u: u.is_authenticated and u.role == "admin")(
        view_func
    )


@admin_required
def admin_dashboard(request):
    query = request.GET.get("q")
    role_filter = request.GET.get("role")
    status_filter = request.GET.get("status")

    users = User.objects.all().order_by("-date_joined")

    if query:
        users = users.filter(username__icontains=query) | users.filter(
            email__icontains=query
        )
    if role_filter:
        users = users.filter(role=role_filter)
    if status_filter == "blocked":
        users = users.filter(is_blocked=True)
    elif status_filter == "active":
        users = users.filter(is_blocked=False)

    stats = {
        "total": User.objects.count(),
        "admins": User.objects.filter(role="admin").count(),
        "managers": User.objects.filter(role="manager").count(),
        "users": User.objects.filter(role="user").count(),
        "blocked": User.objects.filter(is_blocked=True).count(),
    }

    return render(
        request, "accounts/admin/admin_dashboard.html", {"users": users, "stats": stats}
    )


@admin_required
def block_user(request, pk):
    user = get_object_or_404(User, pk=pk)
    # Strict: do not allow any admin-to-admin actions
    if user.role == "admin":
        messages.error(request, "You cannot block another admin.")
    else:
        user.is_blocked = True
        user.save()
        messages.success(request, f"{user.username} has been blocked.")
    return redirect("accounts:admin-dashboard")


@admin_required
def unblock_user(request, pk):
    user = get_object_or_404(User, pk=pk)
    if user.role == "admin":
        messages.error(request, "You cannot modify another admin.")
    else:
        user.is_blocked = False
        user.save()
        messages.success(request, f"{user.username} has been unblocked.")
    return redirect("accounts:admin-dashboard")


@admin_required
def promote_manager(request, pk):
    user = get_object_or_404(User, pk=pk)
    if user.role == "admin":
        messages.error(request, "You cannot modify another admin.")
    else:
        user.role = "manager"
        user.save()
        messages.success(request, f"{user.username} is now a manager.")
    return redirect("accounts:admin-dashboard")


@admin_required
def demote_user(request, pk):
    user = get_object_or_404(User, pk=pk)
    if user.role == "admin":
        messages.error(request, "You cannot modify another admin.")
    else:
        user.role = "user"
        user.save()
        messages.success(request, f"{user.username} is now a regular user.")
    return redirect("accounts:admin-dashboard")


@admin_required
def create_user(request):
    if request.method == "POST":
        form = CustomUserCreationForm(request.POST)
        if form.is_valid():
            form.save()
            messages.success(request, "User created successfully.")
            return redirect("accounts:admin-dashboard")
    else:
        form = CustomUserCreationForm()
    return render(
        request, "accounts/admin/admin_user_form.html", {"form": form, "title": "Create User"}
    )


@admin_required
def edit_user(request, pk):
    user = get_object_or_404(User, pk=pk)
    # Do not allow admin to edit other admins
    if user.role == "admin":
        messages.error(request, "You cannot edit another admin.")
        return redirect("accounts:admin-dashboard")

    if request.method == "POST":
        form = UserEditForm(request.POST, instance=user)
        if form.is_valid():
            # Save with no password change
            form.save()
            messages.success(request, "User updated successfully.")
            return redirect("accounts:admin-dashboard")
    else:
        form = UserEditForm(instance=user)
    return render(
        request,
        "accounts/admin/admin_user_form.html",
        {"form": form, "title": f"Edit {user.username}"},
    )


@admin_required
def delete_user(request, pk):
    user = get_object_or_404(User, pk=pk)
    if user.role == "admin":
        messages.error(request, "You cannot delete another admin.")
        return redirect("accounts:admin-dashboard")

    if request.method == "POST":
        user.delete()
        messages.success(request, "User deleted successfully.")
        return redirect("accounts:admin-dashboard")
    return render(request, "accounts/admin/admin_user_confirm_delete.html", {"user": user})


# ----------- Manager decorators / views -----------
def manager_required(view_func):
    return user_passes_test(
        lambda u: u.is_authenticated and u.role in ["manager", "admin"],
        login_url="/accounts/login/",
    )(view_func)


@manager_required
def manager_dashboard(request):
    return render(request, "accounts/manager/manager_dashboard.html")


@manager_required
def manager_vehicles(request):
    vehicles = Vehicle.objects.all()
    return render(request, "accounts/manager/manager_vehicles.html", {"vehicles": vehicles})


@manager_required
def manager_reservations(request):
    # managers/admins see all reservations
    reservations = VehicleReservation.objects.all().select_related(
        "user", "vehicle", "pickup_location", "return_location"
    )
    return render(
        request, "accounts/reservations/reservation_list.html", {"reservations": reservations}
    )


# --- VEHICLE VIEWS ---
@manager_required
def vehicle_list(request):
    vehicles = Vehicle.objects.all()
    return render(request, "accounts/vehicles/vehicle_list.html", {"vehicles": vehicles})


@manager_required
def vehicle_create(request):
    if request.method == "POST":
        form = VehicleForm(request.POST)
        if form.is_valid():
            vehicle = form.save()
            messages.success(request, "Vehicle created successfully.")
            return redirect("accounts:vehicle-list")
    else:
        form = VehicleForm()
    return render(request, "accounts/vehicles/vehicle_form.html", {"form": form})


@manager_required
def vehicle_edit(request, pk):
    vehicle = get_object_or_404(Vehicle, pk=pk)
    if request.method == "POST":
        form = VehicleForm(request.POST, instance=vehicle)
        if form.is_valid():
            form.save()
            messages.success(request, "Vehicle updated successfully.")
            return redirect("accounts:vehicle-list")
    else:
        form = VehicleForm(instance=vehicle)
    return render(request, "accounts/vehicles/vehicle_form.html", {"form": form})


@manager_required
def vehicle_delete(request, pk):
    vehicle = get_object_or_404(Vehicle, pk=pk)
    vehicle.delete()
    messages.success(request, "Vehicle deleted successfully.")
    return redirect("accounts:vehicle-list")


# --- RESERVATION VIEWS ---
@manager_required
def reservation_list(request):
<<<<<<< HEAD
<<<<<<< Updated upstream
    # Split reservations into two groups
    ongoing = VehicleReservation.objects.filter(
        status__in=[ReservationStatus.PENDING, ReservationStatus.RESERVED]
    ).select_related("vehicle", "user")
=======
    # Split reservations into two groups (by ReservationGroup.status)
    ongoing = ReservationGroup.objects.filter(
        status__in=[ReservationStatus.PENDING, ReservationStatus.AWAITING_PAYMENT, ReservationStatus.RESERVED]
    ).prefetch_related("reservations__vehicle", "reservations__user")
>>>>>>> Stashed changes
=======
    # Split reservations into two groups (by ReservationGroup.status)
    ongoing = ReservationGroup.objects.filter(
        status__in=[ReservationStatus.PENDING, ReservationStatus.RESERVED]
    ).prefetch_related("reservations__vehicle", "reservations__user")
>>>>>>> ba4b1f39

    archived = ReservationGroup.objects.filter(
        status__in=[
            ReservationStatus.COMPLETED,
            ReservationStatus.REJECTED,
            ReservationStatus.CANCELED,
        ]
    ).prefetch_related("reservations__vehicle", "reservations__user")

    return render(
        request,
        "accounts/reservations/reservation_list.html",
        {"ongoing": ongoing, "archived": archived},
    )


@manager_required
<<<<<<< HEAD
<<<<<<< Updated upstream
=======
=======
>>>>>>> ba4b1f39
def reservation_group_approve(request, pk):
    group = get_object_or_404(ReservationGroup, pk=pk)
    if group.status != ReservationStatus.PENDING:
        return HttpResponseForbidden("Only pending groups can be approved.")
<<<<<<< HEAD

    # Group → AWAITING_PAYMENT
    group.status = ReservationStatus.AWAITING_PAYMENT
    group.save(update_fields=["status"])

    # All PENDING items in the group → AWAITING_PAYMENT
    VehicleReservation.objects.filter(group=group, status=ReservationStatus.PENDING)\
                              .update(status=ReservationStatus.AWAITING_PAYMENT)

    messages.success(request, f"Reservation group {group.id} is now awaiting payment.")
=======
    old_status = group.status
    group.status = ReservationStatus.RESERVED
    group.save(update_fields=["status"])
    messages.success(request, f"Reservation group {group.id} has been approved.")
>>>>>>> ba4b1f39
    return redirect("accounts:reservation-list")


@manager_required
def reservation_group_reject(request, pk):
    group = get_object_or_404(ReservationGroup, pk=pk)
    if group.status != ReservationStatus.PENDING:
        return HttpResponseForbidden("Only pending groups can be rejected.")
    old_status = group.status
    group.status = ReservationStatus.REJECTED
    group.save(update_fields=["status"])
    messages.warning(request, f"Reservation group {group.id} has been rejected.")
    return redirect("accounts:reservation-list")


@manager_required
<<<<<<< HEAD
>>>>>>> Stashed changes
=======
>>>>>>> ba4b1f39
def reservation_update(request, pk):
    """Update a group’s status instead of individual reservations."""
    group = get_object_or_404(ReservationGroup, pk=pk)
    if group.status != ReservationStatus.PENDING:
        return HttpResponseForbidden("Only pending groups can be updated.")

    if request.method == "POST":
        form = ReservationStatusForm(request.POST, instance=group)
        if form.is_valid():
            form.save()
            messages.success(request, f"Reservation group {group.id} updated.")
            return redirect("accounts:reservation-list")
    else:
        form = ReservationStatusForm(instance=group)

    return render(
        request,
        "accounts/reservations/reservation_update.html",
        {"form": form, "group": group},
    )


@manager_required
def reservation_cancel(request, pk):
    reservation = get_object_or_404(VehicleReservation, pk=pk)
    if reservation.status != ReservationStatus.RESERVED:
        return HttpResponseForbidden("Only reserved reservations can be canceled.")
    reservation.status = ReservationStatus.CANCELED
    reservation.save(update_fields=["status"])
    messages.warning(request, f"Reservation #{reservation.id} has been canceled.")
    return redirect("accounts:reservation-list")


@manager_required
def reservation_approve(request, pk):
    reservation = get_object_or_404(VehicleReservation, pk=pk)
    if reservation.status != ReservationStatus.PENDING:
        return HttpResponseForbidden("Only pending reservations can be approved.")
<<<<<<< Updated upstream
    reservation.status = ReservationStatus.RESERVED
    reservation.save(update_fields=["status"])
    messages.success(request, f"Reservation #{reservation.id} has been approved.")
=======

    reservation.status = ReservationStatus.AWAITING_PAYMENT
    reservation.save(update_fields=["status"])

    grp = reservation.group
    if (grp.status == ReservationStatus.PENDING and
        not grp.reservations.filter(status=ReservationStatus.PENDING).exists()):
        grp.status = ReservationStatus.AWAITING_PAYMENT
        grp.save(update_fields=["status"])

    messages.success(request, f"Reservation #{reservation.id} is now awaiting payment.")
>>>>>>> Stashed changes
    return redirect("accounts:reservation-list")


@manager_required
def reservation_reject(request, pk):
    reservation = get_object_or_404(VehicleReservation, pk=pk)
    if reservation.status != ReservationStatus.PENDING:
        return HttpResponseForbidden("Only pending reservations can be rejected.")
    reservation.status = ReservationStatus.REJECTED
    reservation.save(update_fields=["status"])
    messages.warning(request, f"Reservation #{reservation.id} has been rejected.")
    return redirect("accounts:reservation-list")


# --- User reservation view (normal users only) ---
@login_required
def user_reservations(request):
    reservations = (
        VehicleReservation.objects.filter(user=request.user)
        .select_related("vehicle", "pickup_location", "return_location")
        .all()
    )
    return render(
        request, "accounts/reservations/reservation_list_user.html", {"reservations": reservations}
    )


# --- LOCATION MANAGEMENT (accessible to admin + manager) ---
@manager_required
def location_list(request):
    locations = Location.objects.all()
    return render(request, "accounts/locations/location_list.html", {"locations": locations})


@manager_required
def location_create(request):
    if request.method == "POST":
        name = request.POST.get("name")
        if name:
            Location.objects.create(name=name)
            messages.success(request, "Location created.")
            return redirect("accounts:location-list")
        messages.error(request, "Please provide a name.")
    return render(request, "accounts/locations/location_form.html", {"title": "Create location"})


@manager_required
def location_edit(request, pk):
    loc = get_object_or_404(Location, pk=pk)
    if request.method == "POST":
        name = request.POST.get("name")
        if name:
            loc.name = name
            loc.save()
            messages.success(request, "Location updated.")
            return redirect("accounts:location-list")
        messages.error(request, "Please provide a name.")
    return render(
        request,
        "accounts/locations/location_form.html",
        {"location": loc, "title": "Edit location"},
    )


@manager_required
def location_delete(request, pk):
    loc = get_object_or_404(Location, pk=pk)
    if request.method == "POST":
        loc.delete()
        messages.success(request, "Location deleted.")
        return redirect("accounts:location-list")
    return render(request, "accounts/locations/location_confirm_delete.html", {"location": loc})<|MERGE_RESOLUTION|>--- conflicted
+++ resolved
@@ -295,24 +295,20 @@
 # --- RESERVATION VIEWS ---
 @manager_required
 def reservation_list(request):
-<<<<<<< HEAD
-<<<<<<< Updated upstream
     # Split reservations into two groups
     ongoing = VehicleReservation.objects.filter(
         status__in=[ReservationStatus.PENDING, ReservationStatus.RESERVED]
     ).select_related("vehicle", "user")
-=======
+
     # Split reservations into two groups (by ReservationGroup.status)
     ongoing = ReservationGroup.objects.filter(
         status__in=[ReservationStatus.PENDING, ReservationStatus.AWAITING_PAYMENT, ReservationStatus.RESERVED]
     ).prefetch_related("reservations__vehicle", "reservations__user")
->>>>>>> Stashed changes
-=======
+
     # Split reservations into two groups (by ReservationGroup.status)
     ongoing = ReservationGroup.objects.filter(
         status__in=[ReservationStatus.PENDING, ReservationStatus.RESERVED]
     ).prefetch_related("reservations__vehicle", "reservations__user")
->>>>>>> ba4b1f39
 
     archived = ReservationGroup.objects.filter(
         status__in=[
@@ -330,16 +326,10 @@
 
 
 @manager_required
-<<<<<<< HEAD
-<<<<<<< Updated upstream
-=======
-=======
->>>>>>> ba4b1f39
 def reservation_group_approve(request, pk):
     group = get_object_or_404(ReservationGroup, pk=pk)
     if group.status != ReservationStatus.PENDING:
         return HttpResponseForbidden("Only pending groups can be approved.")
-<<<<<<< HEAD
 
     # Group → AWAITING_PAYMENT
     group.status = ReservationStatus.AWAITING_PAYMENT
@@ -350,12 +340,11 @@
                               .update(status=ReservationStatus.AWAITING_PAYMENT)
 
     messages.success(request, f"Reservation group {group.id} is now awaiting payment.")
-=======
+
     old_status = group.status
     group.status = ReservationStatus.RESERVED
     group.save(update_fields=["status"])
     messages.success(request, f"Reservation group {group.id} has been approved.")
->>>>>>> ba4b1f39
     return redirect("accounts:reservation-list")
 
 
@@ -372,10 +361,6 @@
 
 
 @manager_required
-<<<<<<< HEAD
->>>>>>> Stashed changes
-=======
->>>>>>> ba4b1f39
 def reservation_update(request, pk):
     """Update a group’s status instead of individual reservations."""
     group = get_object_or_404(ReservationGroup, pk=pk)
@@ -414,11 +399,9 @@
     reservation = get_object_or_404(VehicleReservation, pk=pk)
     if reservation.status != ReservationStatus.PENDING:
         return HttpResponseForbidden("Only pending reservations can be approved.")
-<<<<<<< Updated upstream
     reservation.status = ReservationStatus.RESERVED
     reservation.save(update_fields=["status"])
     messages.success(request, f"Reservation #{reservation.id} has been approved.")
-=======
 
     reservation.status = ReservationStatus.AWAITING_PAYMENT
     reservation.save(update_fields=["status"])
@@ -430,7 +413,6 @@
         grp.save(update_fields=["status"])
 
     messages.success(request, f"Reservation #{reservation.id} is now awaiting payment.")
->>>>>>> Stashed changes
     return redirect("accounts:reservation-list")
 
 
